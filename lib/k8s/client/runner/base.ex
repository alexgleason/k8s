--- conflicted
+++ resolved
@@ -16,13 +16,9 @@
 
   alias K8s.Conn
   alias K8s.Middleware.Request
-<<<<<<< HEAD
+  alias K8s.Operation
   alias K8s.Conn.RequestOptions
   alias K8s.Discovery
-
-=======
-  alias K8s.Operation
->>>>>>> 9509fd3a
 
   require Logger
 
@@ -101,7 +97,6 @@
     with {:ok, url} <- Discovery.url_for(conn, operation),
          req <- new_request(conn, url, operation, [], opts),
          {:ok, request_options} <- RequestOptions.generate(conn) do
-
       ## headers for websocket connection to k8s API
       headers =
         request_options.headers ++ [{"Accept", "*/*"}, {"Content-Type", "application/json"}]
@@ -110,7 +105,15 @@
       query_params = "?#{URI.encode_query(req.opts[:params])}"
 
       url = URI.merge(req.url, query_params)
-      K8s.websocket_provider().request(url, false, request_options.ssl_options, cacerts, headers, opts)
+
+      K8s.websocket_provider().request(
+        url,
+        false,
+        request_options.ssl_options,
+        cacerts,
+        headers,
+        opts
+      )
     else
       {:error, message} -> {:error, message}
       error -> {:error, inspect(error)}
@@ -120,7 +123,6 @@
   def run(%Operation{} = operation, %Conn{} = conn, opts) when is_list(opts) do
     run(operation, conn, operation.data, opts)
   end
-
 
   @doc """
   Run an operation with an HTTP Body (map) and pass `opts` to HTTPoison.
@@ -189,19 +191,15 @@
   end
 
   @spec build_http_params(keyword | map, nil | K8s.Selector.t()) :: map()
-<<<<<<< HEAD
-  # defp build_http_params(nil, nil), do: %{}  
+  # defp build_http_params(nil, nil), do: %{}
   # for Pod connect
   defp build_http_params(params, nil) when is_list(params) do
     process_opts(params)
     |> Keyword.drop([:stream_to])
   end
-  defp build_http_params(params, nil), do: Enum.into(params, %{})  
-  
-=======
+
   defp build_http_params(params, nil), do: Enum.into(params, %{})
 
->>>>>>> 9509fd3a
   # Supplying a `labelSelector` to `run/4 should take precedence
   defp build_http_params(params, %K8s.Selector{} = s) do
     # After HTTPoison options are removed from run/N, this will always be a map()
@@ -214,5 +212,4 @@
     default = [stdin: true, stdout: true, stderr: true, tty: true]
     Keyword.merge(default, opts)
   end
-
 end